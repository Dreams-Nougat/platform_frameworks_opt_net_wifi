--- conflicted
+++ resolved
@@ -138,23 +138,9 @@
      *
      * @return true if valid, false otherwise.
      */
-<<<<<<< HEAD
     public boolean isLastReportValid() {
         return mReportValid;
     }
-=======
-    public static WifiScoreReport calculateScore(WifiInfo wifiInfo,
-                                                 WifiConfiguration currentConfiguration,
-                                                 WifiConfigManager wifiConfigManager,
-                                                 NetworkAgent networkAgent,
-                                                 WifiScoreReport lastReport,
-                                                 int aggressiveHandover,
-                                                 WifiMetrics wifiMetrics) {
-        boolean debugLogging = false;
-        if (wifiConfigManager.mEnableVerboseLogging.get() > 0) {
-            debugLogging = true;
-        }
->>>>>>> 275e60e3
 
     /**
      * Enable/Disable verbose logging in score report generation.
@@ -173,7 +159,9 @@
      * @param aggressiveHandover int current aggressiveHandover setting.
      */
     public void calculateAndReportScore(
-            WifiInfo wifiInfo, NetworkAgent networkAgent, int aggressiveHandover) {
+            WifiInfo wifiInfo, NetworkAgent networkAgent, int aggressiveHandover,
+            WifiMetrics wifiMetrics) {
+
         StringBuilder sb = new StringBuilder();
 
         int score = STARTING_SCORE;
@@ -451,14 +439,9 @@
                 networkAgent.sendNetworkScore(score);
             }
         }
-<<<<<<< HEAD
-
         mBadLinkspeedcount = badLinkspeedcount;
         mReport = sb.toString();
         mReportValid = true;
-=======
         wifiMetrics.incrementWifiScoreCount(score);
-        return new WifiScoreReport(sb.toString(), badLinkspeedcount);
->>>>>>> 275e60e3
     }
 }