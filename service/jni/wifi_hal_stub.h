--- conflicted
+++ resolved
@@ -106,11 +106,7 @@
 wifi_error wifi_stop_sending_offloaded_packet_stub(wifi_request_id id, wifi_interface_handle iface);
 wifi_error wifi_get_wake_reason_stats_stub(wifi_interface_handle iface,
                                         WLAN_DRIVER_WAKE_REASON_CNT *wifi_wake_reason_cnt);
-<<<<<<< HEAD
-=======
 wifi_error wifi_configure_nd_offload_stub(wifi_interface_handle iface, u8 enable);
-
->>>>>>> 82d71934
 wifi_error wifi_nan_enable_request_stub(transaction_id id,
                               wifi_interface_handle iface,
                               NanEnableRequest* msg);
